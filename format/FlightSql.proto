--- conflicted
+++ resolved
@@ -55,7 +55,7 @@
    * Initially, Flight SQL will support the following information types:
    * - Server Information - Range [0-500)
    * - Syntax Information - Range [500-1000)
-   * Range [0-10,000) is reserved for defaults (see SqlInfo enum for default options).
+   * Range [0-10,000) is reserved for defaults (see SqlInfo enum for default options). 
    * Custom options should start at 10,000.
    *
    * If omitted, then all metadata will be retrieved.
@@ -80,7 +80,7 @@
   // Retrieves a UTF-8 string with the Arrow format version of the Flight SQL Server.
   FLIGHT_SQL_SERVER_ARROW_VERSION = 2;
 
-  /*
+  /* 
    * Retrieves a boolean value indicating whether the Flight SQL Server is read only.
    *
    * Returns:
@@ -868,11 +868,7 @@
 }
 
 /*
-<<<<<<< HEAD
  * Represents a request to retrieve information about data types supported on a Flight SQL enabled backend.
-=======
- * Represents a request to retrieve information about data type supported ona Flight SQL enabled backend.
->>>>>>> e724cfb4
  * Used in the command member of FlightDescriptor for the following RPC calls:
  *  - GetSchema: return the schema of the query.
  *  - GetFlightInfo: execute the catalog metadata request.
@@ -886,10 +882,10 @@
  *   literal_suffix: utf8,
  *   create_params: utf8
  *   nullable: int not null,
- *   case_sensitive: bool null,
+ *   case_sensitive: bool not null,
  *   searchable: int not null,
  *   unsigned_attribute: bool,
- *   fixed_prec_scale: bool null,
+ *   fixed_prec_scale: bool not null,
  *   auto_increment: bool,
  *   local_type_name: utf8,
  *   minimum_scale: int,
@@ -897,14 +893,10 @@
  *   sql_data_type: int not null,
  *   sql_datetime_sub: int,
  *   num_prec_radix: int,
- *   interval_precision. int
+ *   interval_precision: int
  * >
-<<<<<<< HEAD
  * The returned data should be ordered by data_type (ascending order) and
  * then by type_name (ascending order).
-=======
- * The returned data should be ordered by data_type and then by type_name.
->>>>>>> e724cfb4
  */
 message CommandGetTypeInfo {
   option (experimental) = true;
@@ -1283,11 +1275,11 @@
   // Opaque handle for the prepared statement on the server.
   bytes prepared_statement_handle = 1;
 
-  // If a result set generating query was provided, dataset_schema contains the
+  // If a result set generating query was provided, dataset_schema contains the 
   // schema of the dataset as described in Schema.fbs::Schema, it is serialized as an IPC message.
   bytes dataset_schema = 2;
 
-  // If the query provided contained parameters, parameter_schema contains the
+  // If the query provided contained parameters, parameter_schema contains the 
   // schema of the expected parameters as described in Schema.fbs::Schema, it is serialized as an IPC message.
   bytes parameter_schema = 3;
 }
